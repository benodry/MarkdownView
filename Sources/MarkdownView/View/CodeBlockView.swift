import SwiftUI

#if canImport(Highlightr)
@preconcurrency import Highlightr
#endif

#if canImport(Highlightr)
struct HighlightedCodeBlock: View {
    var language: String?
    var code: String
    var theme: CodeHighlighterTheme
    
    @Environment(\.fontGroup) private var font
    @Environment(\.colorScheme) private var colorScheme
    @State private var attributedCode: AttributedString?
    @State private var showCopyButton = false
    
    private var id: String {
        "\(colorScheme) mode" + (language ?? "Plain Text") + code
    }

    var body: some View {
        Group {
            if let attributedCode {
                SwiftUI.Text(attributedCode)
            } else {
                SwiftUI.Text(code)
            }
        }
        .task(id: id, highlight)
        .lineSpacing(5)
        .font(font.codeBlock)
        .padding()
        .frame(maxWidth: .infinity, alignment: .leading)
        .background(.quaternary.opacity(0.5), in: RoundedRectangle(cornerRadius: 8))
        .gesture(
            TapGesture()
                .onEnded { _ in showCopyButton.toggle() }
        )
        .overlay(alignment: .topTrailing) {
            if showCopyButton {
                CopyButton(content: code)
                    .padding(8)
                    .transition(.opacity.animation(.easeInOut))
            }
        }
        .overlay(alignment: .bottomTrailing) {
            codeLanguage
        }
        .onHover { showCopyButton = $0 }
    }
    
    @ViewBuilder
    private var codeLanguage: some View {
        if let language {
            SwiftUI.Text(language.uppercased())
                .font(.callout)
                .padding(8)
                .foregroundStyle(.secondary)
        }
    }
    
<<<<<<< HEAD
    nonisolated private func highlight() async {
        guard let highlighter = await Highlightr.shared.value else { return }
        let specifiedLanguage = self.language?.lowercased() ?? ""
        
        let hLang = highlighter.supportedLanguages()
            .first(where: { $0.localizedCaseInsensitiveCompare(specifiedLanguage) == .orderedSame })
        async let highlight = highlighter.highlight(code, as: hLang)
        guard let highlightedCode = await highlight else { return }
        let attributedCode = AttributedString(highlightedCode)
        
        await MainActor.run {
            withAnimation {
                self.attributedCode = attributedCode
            }
=======
    @Sendable private func highlight() async {
        guard let highlighter = Highlightr.shared else { return }
        let language = highlighter.supportedLanguages().first(where: { $0.lowercased() == self.language?.lowercased() })
        if let highlightedCode = highlighter.highlight(code, as: language) {
            let code = NSMutableAttributedString(attributedString: highlightedCode)
            code.removeAttribute(.font, range: NSMakeRange(0, code.length))

            attributedCode = AttributedString(code)
>>>>>>> 8b746c51
        }
    }
}
#endif<|MERGE_RESOLUTION|>--- conflicted
+++ resolved
@@ -60,31 +60,16 @@
         }
     }
     
-<<<<<<< HEAD
-    nonisolated private func highlight() async {
+    private func highlight() async {
         guard let highlighter = await Highlightr.shared.value else { return }
         let specifiedLanguage = self.language?.lowercased() ?? ""
         
-        let hLang = highlighter.supportedLanguages()
+        let language = highlighter.supportedLanguages()
             .first(where: { $0.localizedCaseInsensitiveCompare(specifiedLanguage) == .orderedSame })
-        async let highlight = highlighter.highlight(code, as: hLang)
-        guard let highlightedCode = await highlight else { return }
-        let attributedCode = AttributedString(highlightedCode)
-        
-        await MainActor.run {
-            withAnimation {
-                self.attributedCode = attributedCode
-            }
-=======
-    @Sendable private func highlight() async {
-        guard let highlighter = Highlightr.shared else { return }
-        let language = highlighter.supportedLanguages().first(where: { $0.lowercased() == self.language?.lowercased() })
         if let highlightedCode = highlighter.highlight(code, as: language) {
             let code = NSMutableAttributedString(attributedString: highlightedCode)
             code.removeAttribute(.font, range: NSMakeRange(0, code.length))
-
             attributedCode = AttributedString(code)
->>>>>>> 8b746c51
         }
     }
 }
